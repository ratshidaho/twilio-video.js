# to validate any changes
# use:
# circleci config process .circleci/config.yml > config_processed.yml
#
# and run any job locally with:
# circleci local execute -c config_processed.yml --job "firefox stable group"
version: 2.1
parameters:
  environment:
    type: enum
    enum: ["prod", "stage", "dev"]
    default: "stage"
  pr_workflow:    # runs for every pull request.
    type: boolean
    default: true # by default pr workflow will get executed.
  release_workflow:
    type: boolean
    default: false # this will also need parameter.releaseCommand
  custom_workflow: # runs just one custom config.
    type: boolean
    default: false
  backend_workflow: # runs JS integration.
    type: boolean
    default: false
  qe_workflow:
    type: boolean
    default: false
  backend_group_workflow: # runs Group only JS integration.
    type: boolean
    default: false
  tag:
    type: string
    default: "" # use something like: "2.0.0-beta15" when invoking with parameters.
  browser:
    type: enum
    enum: ["chrome", "firefox"]
    default: "chrome"
  bver:
    type: enum
    enum: ["stable", "beta", "unstable"]
    default: "stable"
  topology:
    type: enum
    enum: ["group", "peer-to-peer"]
    default: "group"
  test_stability: # should it run flaky tests?
    type: enum
    enum: ["all", "stable", "unstable"]
    default: "all"
  release_command:
    type: string
    default: "echo no release command was specified" # release-tool specifies the real command.
  test_files: # specifies test files to execute.
    type: string
    default: "auto"

defaultEnv: &defaultEnv
  ENVIRONMENT: << pipeline.parameters.environment >>
  ENABLE_REST_API_TESTS: "true"
executors:
  docker-with-browser:
    parameters:
      browser:
        type: enum
        enum: ["chrome", "firefox"]
        default: "chrome"
      bver:
        type: enum
        enum: ["stable", "beta", "unstable"]
        default: "stable"
    docker:
      - image: twilio/twilio-video-browsers:<<parameters.browser>>-<<parameters.bver>>
        auth:
          username: $DOCKER_HUB_USERNAME
          password: $DOCKER_HUB_PASSWORD
    environment:
      <<: *defaultEnv
  generic-executor:
    docker:
      - image: alpine:3.21
        auth:
          username: $DOCKER_HUB_USERNAME
          password: $DOCKER_HUB_PASSWORD
    environment:
      <<: *defaultEnv
  machine-executor:
    machine:
      image: ubuntu-2404:current
    environment:
      <<: *defaultEnv
commands:
  get-code:
    steps:
      - checkout
      - when:
          condition: << pipeline.parameters.tag >>
          steps:
            - run: git checkout << pipeline.parameters.tag >>
  get-code-and-dependencies:
    steps:
      - get-code
      - restore_cache:
          key: dependency-cache-{{ checksum "package.json" }}
      - run:
          name: Installing dependencies
          command: npm install --legacy-peer-deps
      - save_cache:
          key: dependency-cache-{{ checksum "package.json" }}
          paths:
            - ./node_modules
  save-test-results:
    steps:
      - store_test_results:
          path: ./logs
      - store_artifacts:
          path: ./logs
          prefix: tests
  build:
    steps:
      - get-code-and-dependencies
      - run:
          name: Building Quick
          command: npm run build:quick
      - store_artifacts:
          path: ./dist
          prefix: dist
  unit-tests:
    steps:
      - get-code-and-dependencies
      - run:
          name: Running Unit Tests
          command: npm run test:unit
      - store_artifacts:
          path: ./coverage
          prefix: coverage
  integration-tests:
    steps:
      - get-code-and-dependencies
      - run:
          name: Running Integration Tests (environment = << pipeline.parameters.environment >>)
          command: scripts/circleci-run-tests.sh
      - save-test-results
  network-tests:
    steps:
      - get-code # note: network tests run inside docker - the dependencies will be fetched inside docker image.
      - run:
          name: Running Network Tests (environment = << pipeline.parameters.environment >>)
          command: scripts/circleci-run-tests.sh
      - save-test-results
  umd-tests:
    steps:
      - build
      - run:
          name: Installing UMD test dependencies
          command: npm run test:umd:install
      - run:
          name: Running UMD Tests
          command: npm run test:umd
      - save-test-results
  serversiderender-tests:
    steps:
      - build
      - run:
          name: Running Server Side Render Tests
          command: npm run test:serversiderender
      - save-test-results
  echo-command:
    description: "marker command"
    parameters:
      to:
        type: string
        default: "Hello World"
    steps:
      - run: echo << parameters.to >>
jobs:
  Build:
    executor: docker-with-browser
    steps:
      - build
  UnitTests:
    executor: docker-with-browser
    steps:
      - unit-tests
  BuildComplete:
    executor: generic-executor
    steps:
      - echo-command:
          to: "Build Phase Complete!"
  BuildPassed:
    executor: generic-executor
    steps:
      - echo-command:
          to: "Build Passed!"
  run-integration-tests:
    parallelism: << parameters.parallelism >>
    parameters:
      parallelism:
        type: integer
        default: 6
      browser:
        type: string
      bver:
        type: string
      topology:
        type: enum
        enum: ["group", "peer-to-peer"]
        default: "group"
      test_stability:
        type: string
    environment:
      TEST_TYPE: "integration"
      TOPOLOGY: << parameters.topology >>
      TEST_STABILITY: << parameters.test_stability >>
      TEST_FILES: << pipeline.parameters.test_files >>
    executor:
      name: docker-with-browser
      browser: << parameters.browser >>
      bver: << parameters.bver >>
    steps: [integration-tests]
  run-network-tests:
    parameters:
      browser:
        type: string
      topology:
        type: string
      test_stability:
        type: string
    environment:
      TEST_TYPE: "network"
      BVER: "stable"
      BROWSER: << parameters.browser >>
      TOPOLOGY: << parameters.topology >>
      TEST_STABILITY: << parameters.test_stability >>
    executor: machine-executor
    steps: [network-tests]
  UMD-tests:
    environment:
      BROWSER: "chrome"
    executor: docker-with-browser
    steps: [umd-tests]
  ServerSideRender-tests:
    executor: docker-with-browser
    steps: [serversiderender-tests]
  Build-Docker-Test-Image:
    executor: machine-executor
    parameters:
      browser:
        type: string
      bver:
        type: string
    steps:
      - checkout
      - run:
          name: Building Docker Image
          command: .circleci/images/build_docker_image.sh
      - save-test-results
    environment:
      BROWSER: << parameters.browser >>
      BVER: << parameters.bver >>

  ExecuteRelease:
    executor: docker-with-browser
    parameters:
      dryRun:
        type: boolean
        default: true
    steps:
      - build
      - when:
          condition: << parameters.dryRun >>
          steps:
            - run: echo Wait for other jobs in the workflow to finish
            - run: echo Release will execute "<< pipeline.parameters.release_command >>"
      - unless:
          condition: << parameters.dryRun >>
          steps:
            - run: << pipeline.parameters.release_command >>

  trigger-qe-tests:
    docker:
      - image: circleci/node:latest
        auth:
          username: $DOCKER_HUB_USERNAME
          password: $DOCKER_HUB_PASSWORD

    steps:
      - run:
          name: Trigger QE tests
          command: |
            curl --fail --write-out "\nHTTP Response Code: %{http_code}\n" \
            -u $CIRCLECI_PERSONAL_API_TOKEN: -X POST --header "Content-Type: application/json" \
            -d '{"config":{"branch":"'v${CIRCLE_TAG:0:1}'"},"checkout":{"branch":"'v${CIRCLE_TAG:0:1}'"},"definition_id":"'$SDKS_QE_CIRCLECI_VIDEO_JS_SLAVE_DEFINITION_ID'","parameters":{"sdk_version":"'$CIRCLE_TAG'","is_rc":true}}' \
            $SDKS_QE_CIRCLECI_VIDEO_JS_SLAVE_PIPELINE_ENDPOINT

workflows:
  version: 2
  Build_Docker_Images_Workflow:
    triggers:
      - schedule:
          cron: "0 0 * * *"
          filters:
            branches:
              only:
                - master
    jobs:
      - Build-Docker-Test-Image:
          context: dockerhub-push
          matrix:
            parameters:
              browser: ["chrome", "firefox"]
              bver: ["stable", "unstable", "beta"]
  Custom_Workflow:
    when:
      and:
        - << pipeline.parameters.custom_workflow >>
        - equal: [ auto, << pipeline.parameters.test_files >> ]
    jobs:
      - Build:
          context: dockerhub-pulls
      - UnitTests:
          context: dockerhub-pulls
      - run-integration-tests:
          context: dockerhub-pulls
          name: Integration(<< pipeline.parameters.test_stability >>) << pipeline.parameters.environment >> << pipeline.parameters.browser >>(<< pipeline.parameters.bver >>) << pipeline.parameters.topology >>
          browser: << pipeline.parameters.browser >>
          bver: << pipeline.parameters.bver >>
          topology: << pipeline.parameters.topology >>
          test_stability: << pipeline.parameters.test_stability >>
      - run-network-tests:
          context: dockerhub-pulls
          name: Network(<< pipeline.parameters.test_stability >>) << pipeline.parameters.environment >> << pipeline.parameters.browser >> << pipeline.parameters.topology >>
          browser: << pipeline.parameters.browser >>
          topology: << pipeline.parameters.topology >>
          test_stability: << pipeline.parameters.test_stability >>
  Custom_Workflow_with_specific_test_file:
    when:
      and:
        - << pipeline.parameters.custom_workflow >>
        - not:
            equal: [ auto, << pipeline.parameters.test_files >> ]
    jobs:
      - run-integration-tests:
          context: dockerhub-pulls
          name: Integration(<< pipeline.parameters.test_stability >>) << pipeline.parameters.environment >> << pipeline.parameters.browser >>(<< pipeline.parameters.bver >>) << pipeline.parameters.topology >>
          browser: << pipeline.parameters.browser >>
          bver: << pipeline.parameters.bver >>
          topology: << pipeline.parameters.topology >>
          test_stability: << pipeline.parameters.test_stability >>
          parallelism: 1
  Backend_Workflow:
    when: << pipeline.parameters.backend_workflow >>
    jobs:
      - run-integration-tests:
          context: dockerhub-pulls
          name: << matrix.test_stability >> integration << matrix.topology >> tests << matrix.browser >>(<< matrix.bver >>)
          matrix:
            parameters:
              browser: ["chrome", "firefox"]
              bver: ["stable"]
              topology: ["group", "peer-to-peer"]
              test_stability: ["stable"]
      - run-network-tests:
          context: dockerhub-pulls
          name: << matrix.test_stability >> network << matrix.topology >> tests on << matrix.browser >>
          matrix:
            parameters:
              browser: ["chrome", "firefox"]
              topology: ["group", "peer-to-peer"]
              test_stability: ["stable"]

  Backend_Group_Workflow:
    when: << pipeline.parameters.backend_group_workflow >>
    jobs:
      - run-integration-tests:
          context: dockerhub-pulls
          name: << matrix.test_stability >> integration << matrix.topology >> tests << matrix.browser >>(<< matrix.bver >>)
          matrix:
            parameters:
              browser: ["chrome", "firefox"]
              bver: ["stable"]
              topology: ["group"]
              test_stability: ["stable"]
      - run-network-tests:
          context: dockerhub-pulls
          name: << matrix.test_stability >> network << matrix.topology >> tests on << matrix.browser >>
          matrix:
            parameters:
              browser: ["chrome", "firefox"]
              topology: ["group"]
              test_stability: ["stable"]

  Pull_Request_Workflow:
    when: << pipeline.parameters.pr_workflow >>
    jobs:
      - Build:
          context: dockerhub-pulls
      - UnitTests:
          context: dockerhub-pulls
      - run-integration-tests:
          context: dockerhub-pulls
          name: << matrix.test_stability >> integration << matrix.topology >> tests on << matrix.browser >>(<< matrix.bver >>)
          matrix:
            parameters:
              browser: ["chrome", "firefox"]
              bver: ["stable", "unstable", "beta"]
              topology: ["group", "peer-to-peer"]
              test_stability: ["stable"]
          requires: [Build, UnitTests]
      - run-network-tests:
          context: dockerhub-pulls
          name: << matrix.test_stability >> network << matrix.topology >> tests on << matrix.browser >>
          matrix:
            parameters:
              browser: ["chrome", "firefox"]
              topology: ["group", "peer-to-peer"]
              test_stability: ["stable", "unstable"]
          requires: [Build, UnitTests]
      - UMD-tests:
          context: dockerhub-pulls
          name: "umd tests"
          requires: [Build, UnitTests]
      - ServerSideRender-tests:
          context: dockerhub-pulls
          name: "serversiderender tests"
          requires: [Build, UnitTests]

  Release_Workflow:
    when: << pipeline.parameters.release_workflow >>
    jobs:
      - Build:
          context: dockerhub-pulls
      - UnitTests:
          context: dockerhub-pulls
      - run-integration-tests:
          context: dockerhub-pulls
          name: << matrix.test_stability >> integration << matrix.topology >> tests on << matrix.browser >>(<< matrix.bver >>)
          matrix:
            parameters:
              browser: ["chrome", "firefox"]
              bver: ["stable", "unstable", "beta"]
              topology: ["group", "peer-to-peer"]
              test_stability: ["stable"]
          requires: [Build, UnitTests]
      - ExecuteRelease:
          context: dockerhub-pulls
          dryRun: true
          name: Release dry run
          requires: [Build, UnitTests]
      - hold:
          type: approval
          requires: [Release dry run]
      - ExecuteRelease:
          dryRun: false
          context: [sdk_js, dockerhub-pulls]
          requires: [hold]

  Release-candidate:
    jobs:
      - trigger-qe-tests:
          context: [sdks-qe, dockerhub-pulls]
          name: Trigger QE Regression Tests
          filters:
            tags:
              only:
                - /^\d+\.\d+\.\d+-rc\d+$/
                - /^\d+\.\d+\.\d+-preview\d+-rc\d+$/
                - /^\d+\.\d+\.\d+-beta\d+-rc\d+$/
                - /^\d+\.\d+\.\d+-rc\.\d+$/
                - /^\d+\.\d+\.\d+-preview\d+-rc\.\d+$/
                - /^\d+\.\d+\.\d+-beta\d+-rc\.\d+$/
            branches:
              ignore: /.*/

<<<<<<< HEAD
  Daily_Build_Workflow:
    triggers:
      - schedule:
          cron: "0 6 * * *"
          filters:
            branches:
              only:
                - master
    jobs:
      - Build:
          context: dockerhub-pulls
      - UnitTests:
          context: dockerhub-pulls
      - run-integration-tests:
          context: dockerhub-pulls
          name: << matrix.test_stability >> integration << matrix.topology >> tests on << matrix.browser >>(<< matrix.bver >>)
          matrix:
            parameters:
              browser: ["chrome", "firefox"]
              bver: ["stable", "unstable", "beta"]
              topology: ["group", "peer-to-peer"]
              test_stability: ["stable"]
          requires: [Build, UnitTests]
=======
  Qe-trigger-test:
    when: <<pipeline.parameters.qe_workflow>>
    jobs:
      - trigger-qe-tests:
          context: [sdks-qe, dockerhub-pulls]
          name: Test QE Regression Tests Trigger  
>>>>>>> ae7718a7
<|MERGE_RESOLUTION|>--- conflicted
+++ resolved
@@ -471,7 +471,6 @@
             branches:
               ignore: /.*/
 
-<<<<<<< HEAD
   Daily_Build_Workflow:
     triggers:
       - schedule:
@@ -495,11 +494,10 @@
               topology: ["group", "peer-to-peer"]
               test_stability: ["stable"]
           requires: [Build, UnitTests]
-=======
+
   Qe-trigger-test:
     when: <<pipeline.parameters.qe_workflow>>
     jobs:
       - trigger-qe-tests:
           context: [sdks-qe, dockerhub-pulls]
-          name: Test QE Regression Tests Trigger  
->>>>>>> ae7718a7
+          name: Test QE Regression Tests Trigger  