{
  "name": "twilio-video",
  "title": "Twilio Video",
  "description": "Twilio Video JavaScript Library",
<<<<<<< HEAD
  "version": "2.20.0-dev",
=======
  "version": "2.20.1-dev",
>>>>>>> 6ae5dce5
  "homepage": "https://twilio.com",
  "author": "Mark Andrus Roberts <mroberts@twilio.com>",
  "contributors": [
    "Ryan Rowland <rrowland@twilio.com>",
    "Manjesh Malavalli <mmalavalli@twilio.com>",
    "Makarand Patwardhan <mpatwardhan@twilio.com>"
  ],
  "keywords": [
    "twilio",
    "webrtc",
    "library",
    "javascript",
    "video",
    "rooms"
  ],
  "repository": {
    "type": "git",
    "url": "https://github.com/twilio/twilio-video.js.git"
  },
  "devDependencies": {
    "@babel/core": "^7.14.2",
    "@babel/preset-env": "^7.14.2",
    "@babel/preset-typescript": "^7.13.0",
    "@types/express": "^4.11.0",
    "@types/node": "^8.5.1",
    "@types/selenium-webdriver": "^3.0.8",
    "@types/ws": "^3.2.1",
    "@typescript-eslint/eslint-plugin": "^4.13.0",
    "@typescript-eslint/parser": "^4.0.0",
    "babel-cli": "^6.26.0",
    "babel-preset-es2015": "^6.24.1",
    "browserify": "^17.0.0",
    "cheerio": "^0.22.0",
    "cors": "^2.8.5",
    "electron": "^9.1.0",
    "envify": "^4.0.0",
    "eslint": "^6.2.1",
    "eslint-config-standard": "^14.0.0",
    "eslint-plugin-import": "^2.18.2",
    "eslint-plugin-node": "^9.1.0",
    "eslint-plugin-promise": "^4.2.1",
    "eslint-plugin-standard": "^4.0.1",
    "express": "^4.16.2",
    "glob": "^7.1.7",
    "ink-docstrap": "^1.3.2",
    "inquirer": "^7.0.0",
    "is-docker": "^2.0.0",
    "jsdoc": "^3.5.5",
    "jsdoc-babel": "^0.5.0",
    "json-loader": "^0.5.7",
    "karma": "^5.0.2",
    "karma-browserify": "^8.0.0",
    "karma-chrome-launcher": "^2.0.0",
    "karma-edgium-launcher": "^4.0.0-0",
    "karma-electron": "^6.1.0",
    "karma-firefox-launcher": "^1.3.0",
    "karma-htmlfile-reporter": "^0.3.8",
    "karma-junit-reporter": "^1.2.0",
    "karma-mocha": "^1.3.0",
    "karma-safari-launcher": "^1.0.0",
    "karma-spec-reporter": "0.0.32",
    "karma-typescript": "^5.5.1",
    "karma-typescript-es6-transform": "^5.5.1",
    "mocha": "^3.2.0",
    "mock-require": "^3.0.3",
    "ncp": "^2.0.0",
    "node-http-server": "^8.1.2",
    "npm-run-all": "^4.0.2",
    "nyc": "^15.1.0",
    "requirejs": "^2.3.3",
    "rimraf": "^2.6.1",
    "simple-git": "^1.126.0",
    "sinon": "^4.0.1",
    "ts-node": "4.0.1",
    "tslint": "5.8.0",
    "twilio": "^3.49.0",
    "twilio-release-tool": "^1.0.2",
    "typescript": "4.2.2",
    "uglify-js": "^2.8.22",
    "vinyl-fs": "^2.4.4",
    "vinyl-source-stream": "^1.1.0",
    "watchify": "^3.11.1",
    "webrtc-adapter": "^7.7.1"
  },
  "engines": {
    "node": ">=0.12"
  },
  "license": "BSD-3-Clause",
  "main": "./es5/index.js",
  "types": "./tsdef/index.d.ts",
  "scripts": {
    "lint:js": "eslint ./lib ./test/*.js ./docker/**/*.js ./test/framework/*.js ./test/lib/*.js ./test/integration/** ./test/unit/** ",
    "lint:ts": "eslint ./tsdef/*.ts ./lib/**/*.ts",
    "lint": "npm-run-all lint:js lint:ts",
    "printVersion": "node --version && npm --version",
    "test:unit": "npm-run-all printVersion build:es5 test:unit:js test:unit:ts",
    "test:unit:js": "nyc --report-dir=./coverage/js --extension=.js --include=lib/**/* --reporter=html --reporter=lcov --reporter=text mocha ./test/unit/index.js",
    "test:unit:ts": "nyc --report-dir=./coverage/ts --extension=.ts --include=lib/**/* --reporter=html --reporter=lcov --reporter=text mocha -r ts-node/register ./test/unit/index.ts",
    "test:serversiderender": "mocha ./test/serversiderender/index.js",
    "test:integration:adapter": "node ./scripts/karma.js karma/integration.adapter.conf.js",
    "test:integration": "npm run build:es5 && node ./scripts/karma.js karma/integration.conf.js",
    "test:umd:install": "npm install puppeteer@5.5.0",
    "test:umd": "mocha ./test/umd/index.js",
    "test:crossbrowser:build:clean": "rimraf ./test/crossbrowser/lib ./test/crossbrowser/src/browser/index.js",
    "test:crossbrowser:build:lint": "cd ./test/crossbrowser && tslint --project tsconfig.json",
    "test:crossbrowser:build:tsc": "cd ./test/crossbrowser && tsc",
    "test:crossbrowser:build:browser": "cd ./test/crossbrowser && browserify lib/crossbrowser/src/browser/index.js > src/browser/index.js",
    "test:crossbrowser:build": "npm-run-all test:crossbrowser:build:*",
    "test:crossbrowser:test": "cd ./test/crossbrowser && mocha --compilers ts:ts-node/register test/integration/spec/**/*.ts",
    "test:crossbrowser": "npm-run-all test:crossbrowser:*",
    "test:sdkdriver:build:clean": "rimraf ./test/lib/sdkdriver/lib ./test/lib/sdkdriver/test/integration/browser/index.js",
    "test:sdkdriver:build:lint": "cd ./test/lib/sdkdriver && tslint --project tsconfig.json",
    "test:sdkdriver:build:tsc": "cd ./test/lib/sdkdriver && tsc --rootDir src",
    "test:sdkdriver:build": "npm-run-all test:sdkdriver:build:*",
    "test:sdkdriver:test:unit": "cd ./test/lib/sdkdriver && mocha --compilers ts:ts-node/register test/unit/spec/**/*.ts",
    "test:sdkdriver:test:integration:browser": "cd ./test/lib/sdkdriver/test/integration && browserify browser/browser.js > browser/index.js",
    "test:sdkdriver:test:integration:run": "cd ./test/lib/sdkdriver && mocha --compilers ts:ts-node/register test/integration/spec/**/*.ts",
    "test:sdkdriver:test:integration": "npm-run-all test:sdkdriver:test:integration:*",
    "test:sdkdriver:test": "npm-run-all test:sdkdriver:test:*",
    "test:sdkdriver": "npm-run-all test:sdkdriver:*",
    "test:framework:angular:install": "cd ./test/framework/twilio-video-angular && rimraf ./node_modules package-lock.json && npm install",
    "test:framework:angular:run": "mocha ./test/framework/twilio-video-angular.js",
    "test:framework:angular": "npm-run-all test:framework:angular:*",
    "test:framework:no-framework:run": "mocha ./test/framework/twilio-video-no-framework.js",
    "test:framework:no-framework": "npm-run-all test:framework:no-framework:*",
    "test:framework:react:install": "cd ./test/framework/twilio-video-react && rimraf ./node_modules package-lock.json && npm install",
    "test:framework:react:test": "node ./scripts/framework.js twilio-video-react",
    "test:framework:react:build": "cd ./test/framework/twilio-video-react && npm run build",
    "test:framework:react:run": "mocha ./test/framework/twilio-video-react.js",
    "test:framework:react": "npm-run-all test:framework:react:*",
    "test:framework:install": "npm install chromedriver && npm install selenium-webdriver && npm install geckodriver && npm install puppeteer",
    "test:framework": "npm-run-all test:framework:install test:framework:no-framework test:framework:react",
    "test": "npm-run-all test:unit test:integration",
    "build:es5": "rimraf ./es5 && tsc tsdef/twilio-video-tests.ts --noEmit --lib es2018,dom && tsc ",
    "build:js": "node ./scripts/build.js ./src/twilio-video.js ./LICENSE.md ./dist/twilio-video.js",
    "build:min.js": "uglifyjs ./dist/twilio-video.js -o ./dist/twilio-video.min.js --comments \"/^! twilio-video.js/\" -b beautify=false,ascii_only=true",
    "build": "npm-run-all clean lint docs test:unit test:integration build:es5 build:js build:min.js test:umd",
    "build:quick": "npm-run-all clean lint docs build:es5 build:js build:min.js",
    "docs": "node ./scripts/docs.js ./dist/docs",
    "watch": "tsc -w",
    "clean": "rimraf ./coverage ./es5 ./dist"
  },
  "dependencies": {
    "@twilio/webrtc": "4.5.2",
    "backoff": "^2.5.0",
    "ws": "^7.4.6",
    "xmlhttprequest": "^1.8.0"
  },
  "browser": {
    "ws": "./src/ws.js",
    "xmlhttprequest": "./src/xmlhttprequest.js"
  }
}<|MERGE_RESOLUTION|>--- conflicted
+++ resolved
@@ -2,11 +2,7 @@
   "name": "twilio-video",
   "title": "Twilio Video",
   "description": "Twilio Video JavaScript Library",
-<<<<<<< HEAD
-  "version": "2.20.0-dev",
-=======
   "version": "2.20.1-dev",
->>>>>>> 6ae5dce5
   "homepage": "https://twilio.com",
   "author": "Mark Andrus Roberts <mroberts@twilio.com>",
   "contributors": [
